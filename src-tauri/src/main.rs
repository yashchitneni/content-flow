#![cfg_attr(not(debug_assertions), windows_subsystem = "windows")]

mod commands;
mod services;
<<<<<<< HEAD
mod db;

use std::sync::Arc;
use tauri::Manager;
=======

use commands::auth::{AuthManager, initiate_auth, handle_auth_callback, get_auth_state, refresh_auth, logout, get_access_token};
use commands::upload::{UploadManager, initialize_upload_service, create_descript_project, batch_upload_files, get_export_instructions, open_export_folder, get_upload_status, cancel_upload};
>>>>>>> 77b7dbf3

#[tauri::command]
fn greet(name: &str) -> String {
    format!("Hello, {}! Welcome to ContentFlow!", name)
}

fn main() {
    // Initialize managers
    let auth_manager = AuthManager::new(
        std::env::var("DESCRIPT_CLIENT_ID").unwrap_or_else(|_| "demo_client_id".to_string()),
        std::env::var("DESCRIPT_CLIENT_SECRET").unwrap_or_else(|_| "demo_client_secret".to_string()),
    );
    let upload_manager = UploadManager::new();

    tauri::Builder::default()
        .plugin(tauri_plugin_shell::init())
<<<<<<< HEAD
        .setup(|app| {
            let handle = app.handle();
            
            // Initialize database
            tauri::async_runtime::block_on(async move {
                let database = db::Database::new(&handle).await
                    .expect("Failed to initialize database");
                
                // Run migrations
                database.migrate().await
                    .expect("Failed to run database migrations");
                
                // Store database in app state
                app.manage(Arc::new(database));
            });
            
            Ok(())
        })
        .invoke_handler(tauri::generate_handler![
            greet,
            commands::database::test_database_schema,
            commands::database::get_table_count
=======
        .manage(auth_manager)
        .manage(upload_manager)
        .invoke_handler(tauri::generate_handler![
            greet,
            // Auth commands
            initiate_auth,
            handle_auth_callback,
            get_auth_state,
            refresh_auth,
            logout,
            get_access_token,
            // Upload commands
            initialize_upload_service,
            create_descript_project,
            batch_upload_files,
            get_export_instructions,
            open_export_folder,
            get_upload_status,
            cancel_upload
>>>>>>> 77b7dbf3
        ])
        .run(tauri::generate_context!())
        .expect("error while running tauri application");
}<|MERGE_RESOLUTION|>--- conflicted
+++ resolved
@@ -2,16 +2,12 @@
 
 mod commands;
 mod services;
-<<<<<<< HEAD
 mod db;
 
 use std::sync::Arc;
 use tauri::Manager;
-=======
-
 use commands::auth::{AuthManager, initiate_auth, handle_auth_callback, get_auth_state, refresh_auth, logout, get_access_token};
 use commands::upload::{UploadManager, initialize_upload_service, create_descript_project, batch_upload_files, get_export_instructions, open_export_folder, get_upload_status, cancel_upload};
->>>>>>> 77b7dbf3
 
 #[tauri::command]
 fn greet(name: &str) -> String {
@@ -28,7 +24,6 @@
 
     tauri::Builder::default()
         .plugin(tauri_plugin_shell::init())
-<<<<<<< HEAD
         .setup(|app| {
             let handle = app.handle();
             
@@ -47,15 +42,13 @@
             
             Ok(())
         })
-        .invoke_handler(tauri::generate_handler![
-            greet,
-            commands::database::test_database_schema,
-            commands::database::get_table_count
-=======
         .manage(auth_manager)
         .manage(upload_manager)
         .invoke_handler(tauri::generate_handler![
             greet,
+            // Database commands
+            commands::database::test_database_schema,
+            commands::database::get_table_count,
             // Auth commands
             initiate_auth,
             handle_auth_callback,
@@ -71,7 +64,6 @@
             open_export_folder,
             get_upload_status,
             cancel_upload
->>>>>>> 77b7dbf3
         ])
         .run(tauri::generate_context!())
         .expect("error while running tauri application");
