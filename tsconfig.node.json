--- conflicted
+++ resolved
@@ -8,11 +8,7 @@
     "allowImportingTsExtensions": true,
     "isolatedModules": true,
     "moduleDetection": "force",
-<<<<<<< HEAD
-    "composite": true,
-=======
     "noEmit": false,
->>>>>>> d61d19f8
     "strict": true,
     "noUnusedLocals": true,
     "noUnusedParameters": true,
